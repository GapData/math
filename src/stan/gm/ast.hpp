--- conflicted
+++ resolved
@@ -259,362 +259,6 @@
     printable(const printable& printable);
 
     printable_t printable_;
-<<<<<<< HEAD
-  };
-
-  struct is_nil_op : public boost::static_visitor<bool> {
-    bool operator()(const nil& x) const;
-    bool operator()(const int_literal& x) const;
-    bool operator()(const double_literal& x) const;
-    bool operator()(const array_literal& x) const;
-    bool operator()(const variable& x) const;
-    bool operator()(const fun& x) const;
-    bool operator()(const index_op& x) const;
-    bool operator()(const binary_op& x) const;
-    bool operator()(const unary_op& x) const;
-
-    // template <typename T>
-    // bool operator()(const T& x) const;
-  };
-
-  bool is_nil(const expression& e);
-
-  struct variable_dims {
-    std::string name_;
-    std::vector<expression> dims_;
-    variable_dims();
-    variable_dims(std::string const& name,
-                  std::vector<expression> const& dims); 
-  };
-
-
-  struct int_literal {
-    int val_;
-    expr_type type_;
-    int_literal();
-    int_literal(int val);
-    int_literal(const int_literal& il);
-    int_literal& operator=(const int_literal& il);
-  };
-
-
-  struct double_literal {
-    double val_;
-    expr_type type_;
-    double_literal();
-    double_literal(double val);
-    double_literal& operator=(const double_literal& dl);
-  };
-
-  struct array_literal {
-    std::vector<expression> args_;
-    expr_type type_;
-    array_literal();
-    array_literal(const std::vector<expression>& args);
-    array_literal& operator=(const array_literal& al);
-  };
-
-  struct variable {
-    std::string name_;
-    expr_type type_;
-    variable();
-    variable(std::string name);
-    void set_type(const base_expr_type& base_type, 
-                  size_t num_dims);
-  };
-
-  struct fun {
-    std::string name_;
-    std::vector<expression> args_;
-    expr_type type_;
-    fun();
-    fun(std::string const& name,
-        std::vector<expression> const& args); 
-    void infer_type();  // FIXME: is this used anywhere?
-  };
-
-  size_t total_dims(const std::vector<std::vector<expression> >& dimss);
-
-  expr_type infer_type_indexing(const base_expr_type& expr_base_type,
-                                size_t num_expr_dims,
-                                size_t num_index_dims);
-
-  expr_type infer_type_indexing(const expression& expr,
-                                size_t num_index_dims);
-
-
-  struct index_op {
-    expression expr_;
-    std::vector<std::vector<expression> > dimss_;
-    expr_type type_;
-    index_op();
-    // vec of vec for e.g., e[1,2][3][4,5,6]
-    index_op(const expression& expr,
-             const std::vector<std::vector<expression> >& dimss);
-    void infer_type();
-  };
-
-
-  struct binary_op {
-    std::string op;
-    expression left;
-    expression right;
-    expr_type type_;
-    binary_op();
-    binary_op(const expression& left,
-              const std::string& op,
-              const expression& right);
-  };
-
-  struct unary_op {
-    char op;
-    expression subject;
-    expr_type type_;
-    unary_op(char op,
-             expression const& subject);
-  };
-
-  struct range {
-    expression low_;
-    expression high_;
-    range();
-    range(expression const& low,
-          expression const& high);
-    bool has_low() const;
-    bool has_high() const;
-  };
-    
-  typedef int var_origin;
-  const int model_name_origin = 0;
-  const int data_origin = 1;
-  const int transformed_data_origin = 2;
-  const int parameter_origin = 3;
-  const int transformed_parameter_origin = 4;
-  const int derived_origin = 5;
-  const int local_origin = 6;
-
-
-
-  void print_var_origin(std::ostream& o, const var_origin& vo);
-
-  struct base_var_decl {
-    std::string name_;
-    std::vector<expression> dims_;
-    base_expr_type base_type_;
-    base_var_decl();
-    base_var_decl(const base_expr_type& base_type); 
-    base_var_decl(const std::string& name,
-                  const std::vector<expression>& dims,
-                  const base_expr_type& base_type);
-  };
-
-  struct variable_map {
-    typedef std::pair<base_var_decl,var_origin> range_t;
-    std::map<std::string, range_t> map_;
-    bool exists(const std::string& name) const;
-    base_var_decl get(const std::string& name) const;
-    base_expr_type get_base_type(const std::string& name) const;
-    size_t get_num_dims(const std::string& name) const;
-    var_origin get_origin(const std::string& name) const;
-    void add(const std::string& name,
-             const base_var_decl& base_decl,
-             const var_origin& vo);
-    void remove(const std::string& name);
-  };
-
-  struct int_var_decl : public base_var_decl {
-    range range_;
-    int_var_decl(); 
-    int_var_decl(range const& range,
-                 std::string const& name,
-                 std::vector<expression> const& dims); 
-  };
-
-
-  struct double_var_decl : public base_var_decl {
-    range range_;
-    double_var_decl();
-    double_var_decl(range const& range,
-                    std::string const& name,
-                    std::vector<expression> const& dims);
-  };
-
-  struct unit_vector_var_decl : public base_var_decl {
-    expression K_;
-    unit_vector_var_decl();
-    unit_vector_var_decl(expression const& K,
-                         std::string const& name,
-                         std::vector<expression> const& dims);
-  };
-
-  struct simplex_var_decl : public base_var_decl {
-    expression K_;
-    simplex_var_decl();
-    simplex_var_decl(expression const& K,
-                     std::string const& name,
-                     std::vector<expression> const& dims);
-  };
-
-  struct ordered_var_decl : public base_var_decl {
-    expression K_;
-    ordered_var_decl();
-    ordered_var_decl(expression const& K,
-                     std::string const& name,
-                     std::vector<expression> const& dims);
-  };
-
-  struct positive_ordered_var_decl : public base_var_decl {
-    expression K_;
-    positive_ordered_var_decl();
-    positive_ordered_var_decl(expression const& K,
-                              std::string const& name,
-                              std::vector<expression> const& dims);
-  };
-
-  struct vector_var_decl : public base_var_decl {
-    range range_;
-    expression M_;
-    vector_var_decl();
-    vector_var_decl(range const& range, 
-                    expression const& M,
-                    std::string const& name,
-                    std::vector<expression> const& dims);
-  };
-
-  struct row_vector_var_decl : public base_var_decl {
-    range range_;
-    expression N_;
-    row_vector_var_decl();
-    row_vector_var_decl(range const& range, 
-                        expression const& N,
-                        std::string const& name,
-                        std::vector<expression> const& dims);
-  };
-
-  struct matrix_var_decl : public base_var_decl {
-    range range_;
-    expression M_;
-    expression N_;
-    matrix_var_decl();
-    matrix_var_decl(range const& range, 
-                    expression const& M,
-                    expression const& N,
-                    std::string const& name,
-                    std::vector<expression> const& dims);
-  };
-
-  struct cholesky_factor_var_decl : public base_var_decl {
-    expression M_;
-    expression N_;
-    cholesky_factor_var_decl();
-    cholesky_factor_var_decl(expression const& M,
-                             expression const& N,
-                             std::string const& name,
-                             std::vector<expression> const& dims);
-  };
-
-  struct cholesky_corr_var_decl : public base_var_decl {
-    expression K_;
-    cholesky_corr_var_decl();
-    cholesky_corr_var_decl(const expression& K,
-                           const std::string& name,
-                           const std::vector<expression>& dims);
-  };
-
-  struct cov_matrix_var_decl : public base_var_decl {
-    expression K_;
-    cov_matrix_var_decl();
-    cov_matrix_var_decl(expression const& K,
-                        std::string const& name,
-                        std::vector<expression> const& dims);
-  };
-
-
-  struct corr_matrix_var_decl : public base_var_decl {
-    expression K_;
-    corr_matrix_var_decl();
-    corr_matrix_var_decl(expression const& K,
-                         std::string const& name,
-                         std::vector<expression> const& dims);
-  };
-
-  struct name_vis : public boost::static_visitor<std::string> {
-    name_vis();
-    std::string operator()(const nil& x) const;
-    std::string operator()(const int_var_decl& x) const;
-    std::string operator()(const double_var_decl& x) const;
-    std::string operator()(const vector_var_decl& x) const;
-    std::string operator()(const row_vector_var_decl& x) const;
-    std::string operator()(const matrix_var_decl& x) const;
-    std::string operator()(const simplex_var_decl& x) const;
-    std::string operator()(const unit_vector_var_decl& x) const;
-    std::string operator()(const ordered_var_decl& x) const;
-    std::string operator()(const positive_ordered_var_decl& x) const;
-    std::string operator()(const cholesky_factor_var_decl& x) const;
-    std::string operator()(const cholesky_corr_var_decl& x) const;
-    std::string operator()(const cov_matrix_var_decl& x) const;
-    std::string operator()(const corr_matrix_var_decl& x) const;
-  };
-
-
-
-
-  struct var_decl {
-    typedef boost::variant<boost::recursive_wrapper<nil>,
-                           boost::recursive_wrapper<int_var_decl>,
-                           boost::recursive_wrapper<double_var_decl>,
-                           boost::recursive_wrapper<vector_var_decl>,
-                           boost::recursive_wrapper<row_vector_var_decl>,
-                           boost::recursive_wrapper<matrix_var_decl>,
-                           boost::recursive_wrapper<simplex_var_decl>,
-                           boost::recursive_wrapper<unit_vector_var_decl>,
-                           boost::recursive_wrapper<ordered_var_decl>,
-                           boost::recursive_wrapper<positive_ordered_var_decl>,
-                           boost::recursive_wrapper<cholesky_factor_var_decl>,
-                           boost::recursive_wrapper<cholesky_corr_var_decl>,
-                           boost::recursive_wrapper<cov_matrix_var_decl>,
-                           boost::recursive_wrapper<corr_matrix_var_decl> >
-    var_decl_t;
-
-    var_decl_t decl_;
-
-    var_decl();
-
-    // template <typename Decl>
-    // var_decl(Decl const& decl);
-    var_decl(const var_decl_t& decl);
-    var_decl(const nil& decl);
-    var_decl(const int_var_decl& decl);
-    var_decl(const double_var_decl& decl);
-    var_decl(const vector_var_decl& decl);
-    var_decl(const row_vector_var_decl& decl);
-    var_decl(const matrix_var_decl& decl);
-    var_decl(const simplex_var_decl& decl);
-    var_decl(const unit_vector_var_decl& decl);
-    var_decl(const ordered_var_decl& decl);
-    var_decl(const positive_ordered_var_decl& decl);
-    var_decl(const cholesky_factor_var_decl& decl);
-    var_decl(const cholesky_corr_var_decl& decl);
-    var_decl(const cov_matrix_var_decl& decl);
-    var_decl(const corr_matrix_var_decl& decl);
-
-    std::string name() const;
-  };
-
-  struct statement {
-    typedef boost::variant<boost::recursive_wrapper<nil>,
-                           boost::recursive_wrapper<assignment>,
-                           boost::recursive_wrapper<sample>,
-                           boost::recursive_wrapper<increment_log_prob_statement>,
-                           boost::recursive_wrapper<expression>, // dummy now
-                           boost::recursive_wrapper<statements>,
-                           boost::recursive_wrapper<for_statement>,
-                           boost::recursive_wrapper<conditional_statement>,
-                           boost::recursive_wrapper<while_statement>,
-                           boost::recursive_wrapper<print_statement>,
-                           boost::recursive_wrapper<no_op_statement> >
-    statement_t;
-=======
     };
 
     struct is_nil_op : public boost::static_visitor<bool> {
@@ -874,6 +518,14 @@
                                std::vector<expression> const& dims);
     };
 
+    struct cholesky_corr_var_decl : public base_var_decl {
+      expression K_;
+      cholesky_corr_var_decl();
+      cholesky_corr_var_decl(const expression& K,
+                             const std::string& name,
+                             const std::vector<expression>& dims);
+    };
+
     struct cov_matrix_var_decl : public base_var_decl {
       expression K_;
       cov_matrix_var_decl();
@@ -904,6 +556,7 @@
       std::string operator()(const ordered_var_decl& x) const;
       std::string operator()(const positive_ordered_var_decl& x) const;
       std::string operator()(const cholesky_factor_var_decl& x) const;
+      std::string operator()(const cholesky_corr_var_decl& x) const;
       std::string operator()(const cov_matrix_var_decl& x) const;
       std::string operator()(const corr_matrix_var_decl& x) const;
     };
@@ -923,6 +576,7 @@
                              boost::recursive_wrapper<ordered_var_decl>,
                              boost::recursive_wrapper<positive_ordered_var_decl>,
                              boost::recursive_wrapper<cholesky_factor_var_decl>,
+                             boost::recursive_wrapper<cholesky_corr_var_decl>,
                              boost::recursive_wrapper<cov_matrix_var_decl>,
                              boost::recursive_wrapper<corr_matrix_var_decl> >
       var_decl_t;
@@ -945,6 +599,7 @@
       var_decl(const ordered_var_decl& decl);
       var_decl(const positive_ordered_var_decl& decl);
       var_decl(const cholesky_factor_var_decl& decl);
+      var_decl(const cholesky_corr_var_decl& decl);
       var_decl(const cov_matrix_var_decl& decl);
       var_decl(const corr_matrix_var_decl& decl);
 
@@ -965,7 +620,6 @@
                              boost::recursive_wrapper<return_statement>,
                              boost::recursive_wrapper<no_op_statement> >
       statement_t;
->>>>>>> 02cad930
     
       statement_t statement_;
 
