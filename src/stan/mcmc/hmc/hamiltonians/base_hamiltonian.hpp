--- conflicted
+++ resolved
@@ -43,13 +43,8 @@
       virtual void update(P& z) {
         
         try {
-<<<<<<< HEAD
-          z.V = - stan::model::log_prob_grad<true,true>(_model, z.q, z.g, _err_stream);
+          stan::model::gradient(_model, z.q, z.V, z.g, _err_stream);
         } catch (const std::exception& e) {
-=======
-          stan::model::gradient(_model, z.q, z.V, z.g, _err_stream);
-        } catch (std::domain_error e) {
->>>>>>> 660aeef4
           this->_write_error_msg(_err_stream, e);
           z.V = std::numeric_limits<double>::infinity();
         }
