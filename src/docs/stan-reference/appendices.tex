\part*{Appendices}
\addcontentsline{toc}{part}{Appendices}


\chapter{Licensing}\label{licensing.appendix}

\noindent
\Stan and its two dependent libraries, Boost and Eigen, are
distributed under liberal freedom-respecting%
%
\footnote{The link
  \url{http://www.gnu.org/philosophy/open-source-misses-the-point.html}
  leads to a discussion about terms ``open
  source'' and ``freedom respecting.''}
%
licenses approved by the Open Source Initiative.%
\footnote{See \url{http://opensource.org}.}  

In particular, the licenses for Stan and its dependent libraries have
no ``copyleft'' provisions requiring applications of \Stan to be
open source if they are redistributed.

This chapter describes the licenses for the tools that are distributed
with \Stan.  The next chapter explains some of the build tools that
are not distributed with \Stan, but are required to build and run
\Stan models.

\section{\Stan's License}

\Stan is distributed under the BSD 3-clause license (BSD New).
%
\begin{quote}
\url{http://www.opensource.org/licenses/BSD-3-Clause}
\end{quote}
%
The copyright holder of each contribution is the developer or his or
her assignee.%
%
\footnote{Universities or companies often own the copyright of
  computer programs developed by their employees.}


\section{Boost License}

Boost is distributed under the Boost Software
License version 1.0.
%
\begin{quote}
\url{http://www.opensource.org/licenses/BSL-1.0}
\end{quote}
%
The copyright for each Boost package is held by its developers or their
assginees.


\section{Eigen License} 
%
Eigen is distributed under the Mozilla Public License,
version 2.
%
\begin{quote}
\url{http:/http://opensource.org/licenses/mpl-2.0}
\end{quote}
%
The copyright of Eigen is owned jointly by its developers or their
assignees. 

\section{Google Test License}

\Stan uses Google Test for unit testing; it is not required to compile
or execute models.  Google Test is distributed under the BSD 2-clause
license.
%
\begin{quote}
\url{http://www.opensource.org/licenses/BSD-License}
\end{quote}


\chapter{Stan for Users of BUGS}\label{stan-for-bugs.appendix}

From the outside, Stan and BUGS%
%
\footnote{Except where otherwise noted, we use ``BUGS'' to refer to
  WinBUGS, OpenBUGS, and JAGS, indiscriminately.}
%
are similar --- they use statistically-themed modeling languages
(which are similar but with some differences; see below), they can be
called from R, running some specified number of chains to some
specified length, producing posterior simulations that can be assessed
using standard convergence diagnostics.  This is not a coincidence:
in designing Stan, we wanted to keep many of the useful features of
Bugs.

To start, take a look at the files of translated \BUGS models at
\url{http://mc-stan.org/}.  These are 40 or so models from the \BUGS
example volumes, all translated and tested (to provide the same
answers as \BUGS) in Stan.  For any particular model you want to fit,
you can look for similar structures in these examples.

\section{Some Differences in How BUGS and Stan Work}

\begin{itemize}
\item \BUGS is interpreted; Stan is compiled in two steps, first a
  model is is translated to templated C++ and then to a
  platform-specific executable.  \Stan, unlike \BUGS, allows the user
  to directly program in C++, but we do not describe how to do this in
  this Stan manual (see the getting started with \Cpp section of
  \url{http://mc-stan.org} for more information on using Stan directly
  from \Cpp). 
\item \BUGS performs \MCMC updating one scalar parameter at a time
  (with some exceptions such as \JAGS's implementation of regression
  and generalized linear models and some conjugate multivariate
  parameters), using conditional distributions (Gibbs sampling) where
  possible and otherwise using adaptive rejection sampling, slice
  sampling, and Metropolis jumping.  \BUGS figures out the dependence
  structure of the joint distribution as specified in its modeling
  language and uses this information to compute only what it needs at
  each step.  Stan moves in the entire space of all the parameters
  using Hamiltonian Monte Carlo (more precisely, the no-U-turn
  sampler), thus avoiding some difficulties that occur with
  one-dimension-at-a-time sampling in high dimensions but at the cost
  of requiring the computation of the entire log density at each step.
\item \BUGS tunes its adaptive jumping (if necessary) during its
  warmup phase (traditionally referred to as "burn-in").  Stan uses
  its warmup phase to tune the no-U-turn sampler (\NUTS).
\item The \BUGS modeling language is not directly executable.  Rather,
  \BUGS parses its model to determine the posterior density and then
  decides on a sampling scheme.  In contrast, the statements in a Stan
  model are directly executable: they translate exactly into C++ code
  that is used to compute the log posterior density (which in turn is
  used to compute the gradient).
\item In \BUGS, the order in which statements are written does not
  matter.  They are executed according to the directed graphical model
  so that variables are always defined when needed.  A side effect of
  the direct execution of \Stan's modeling language is that statements
  execute in the order in which they are written.  For instance, the
  following \Stan program, which sets \code{mu} before using it to
  sample \code{y}.
%
\begin{quote}
\begin{Verbatim}[fontsize=\small]
mu <- a + b * x;
y ~ normal(mu,sigma);
\end{Verbatim}
\end{quote}
%
It translates to the following \Cpp code.
%
\begin{quote}
\begin{Verbatim} 
mu = a + b * x; 
lp += normal_log(mu,sigma);
\end{Verbatim}
\end{quote} 
%
Contrast this with the \Stan program
%
\begin{quote}
\begin{Verbatim}[fontsize=\small]
y ~ normal(mu,sigma)
mu <- a + b * x
\end{Verbatim}
\end{quote}
%
This program is well formed, but is almost certainly  
a coding error, because it attempts to use \code{mu} before 
it is set. It translates to the following \Cpp code.
%
\begin{quote}
\begin{Verbatim}[fontsize=\small]
lp += normal_log(mu,sigma);
mu = a + b * x;
\end{Verbatim}
\end{quote}
%
The direct translation to the imperative language of \Cpp code
highlights the potential error of using \code{mu} in the first
statement.
\\[8pt]
To trap these kinds of errors, variables are initialized to the
special not-a-number (\code{NaN}) value.  If \code{NaN} is passed to a
log probability function, it will raise a domain exception, which will
in turn be reported by the sampler.  The sampler will reject the
sample out of hand as if it had zero probability.
%
\item Stan uses its own \Cpp algorithmic differentiation packages to
  compute the gradient of the log density (up to a proportion).
  Gradients are required during the Hamiltonian dynamics simulations
  within the leapfrog algorithm of the Hamiltonian Monte Carlo and
  \NUTS samplers.  \BUGS computes the log density but not its
  gradient.
\item Both \BUGS and Stan are semi-automatic in that they run by
  themselves with no outside tuning required. Nevertheless, the user
  needs to pick the number of chains and number of iterations per
  chain.  We usually pick 4 chains and start with 10 iterations per
  chain (to make sure there are no major bugs and to approximately
  check the timing), then go to 100, 1000, or more iterations as
  necessary.  Compared to Gibbs or Metropolis, Hamiltonian Monte Carlo
  can take longer per iteration (as it typically takes many "leapfrog
  steps" within each iteration), but the iterations typically have lower
  autocorrelation.  So Stan might work fine with 1000 iterations in an
  example where \BUGS would require 100,000 for good mixing.  We 
  recommend monitoring potential scale reduction statistics ($\hat{R}$)
  and the effective sample size to judge when to stop (stopping when
  $\hat{R}$ values do not counter-indicate convergence and when enough
  effective samples have been collected).
\item WinBUGS is closed source.  OpenBUGS and JAGS are both licensed
  under the Gnu Public License (GPL), otherwise known as copyleft due
  to the restrictions it places on derivative works.  Stan is licensed
  under the much more liberal new BSD license.
\item Like WinBUGS, OpenBUGS and JAGS, Stan can be run directly from
  the command line or through R (Python and MATLAB interfaces are in
  the works)
\item Like OpenBUGS and JAGS, Stan can be run on Linux, Mac, and
  Windows platforms.
\end{itemize}

\section{Some Differences in the Modeling Languages}

\begin{itemize}
\item The \BUGS modeling language follows an R-like syntax in which
  line breaks are meaningful.  Stan follows the rules of C, in which
  line breaks are equivalent to spaces, and each statement ends in a
  semicolon.  For example:
%
\begin{quote}
\begin{Verbatim}[fontsize=\small]
y ~ normal(mu, sigma);
\end{Verbatim}
\end{quote}
%
and
%
\begin{quote}
\begin{Verbatim}[fontsize=\small]
for (i in 1:n) y[i] ~ normal(mu, sigma);
\end{Verbatim}
\end{quote}
%
Or, equivalently (recall that a line break is just another form of whitespace),
%
\begin{quote}
\begin{Verbatim}[fontsize=\small]
for (i in 1:n)
  y[i] ~ normal(mu, sigma);
\end{Verbatim}
\end{quote}
%
and also equivalently, 
%
\begin{quote}
\begin{Verbatim}[fontsize=\small]
for (i in 1:n) {
  y[i] ~ normal(mu, sigma);
}
\end{Verbatim}
\end{quote}
%
There's a semicolon after the model statement but not after the
brackets indicating the body of the for loop.
%
\item Another C thing: In Stan, variables can have names constructed
  using letters, numbers, and the underscore (\code{\_}) symbol, but
  nothing else (and a variable name cannot begin with a number).
  \BUGS variables can also include the dot, or period (\code{.}) symbol.
%
\item In Stan, the second argument to the "normal" function is the
  standard deviation (i.e., the scale), not the variance (as in {\it
    Bayesian Data Analysis}) and not the inverse-variance (i.e.,
  precision) (as in \BUGS).  Thus a normal with mean 1 and standard
  deviation 2 is \code{normal(1,2)}, not \code{normal(1,4)} or
  \code{normal(1,0.25)}.
%
\item Similarly, the second argument to the "multivariate normal" 
  function is the covariance matrix and not the inverse covariance matrix
  (i.e., the precision matrix) (as in \BUGS). The same is true for
  the "multivariate student" distribution.
%  
\item
The distributions have slightly different names:
%
\begin{quote}
\begin{tabular}{l|l}
{\it BUGS} & {\it Stan} \\ \hline \hline
\code{dnorm} & \code{normal} \\
\code{dbinom} & \code{binomial} \\
\code{dpois} & \code{poisson} \\
$\vdots$ & $\vdots$
\end{tabular}
\end{quote}
%
\item Stan, unlike \BUGS, allows intermediate quantities, in the form
  of local variables, to be reassigned.  For example, the following is
  legal and meaningful (if possibly inefficient) Stan code.
%
\begin{quote}
\begin{Verbatim}[fontsize=\small]
{
  total <- 0;
  for (i in 1:n){
    theta[i] ~ normal(total, sigma);
    total <- total + theta[i];
  }
}
\end{Verbatim}
\end{quote}
%
In \BUGS, the above model would not be legal because the variable
\code{total} is defined more than once.  But in Stan, the loop is
executed in order, so \code{total} is overwritten in each step.  
%
\item Stan uses explicit declarations.  Variables are declared with
  base type integer or real, and vectors, matrices, and arrays have
  specified dimensions.  When variables are bounded, we give that
  information also.  For data and transformed parameters, the bounds
  are used for error checking.  For parameters, the constraints
  are critical to sampling as they determine the geometry over which
  the Hamiltonian is simulated.  
  \\[6pt]
  Variables can be declared as data, transformed data, parameters, transformed
  parameters, or generated quantities.  They can also be declared as
  local variables within blocks.  For more information, see
  the part of this manual devoted to the Stan programming language and
  examine at the example models.
%
\item Stan allows all sorts of tricks with vector and matrix
  operations which can make Stan models more compact.  For example,
  arguments to probability functions may be vectorized,%
%
\footnote{Most distributions have been vectorized, but currently the
truncated versions may not exist and may not be vectorized.}
%
allowing
%
\begin{quote}
\begin{Verbatim}[fontsize=\small]
for (i in 1:n) 
  y[i] ~ normal(mu[i], sigma[i]);
\end{Verbatim}
\end{quote}
%
to be expressed more compactly as 
%
\begin{quote}
\begin{Verbatim}[fontsize=\small]
y ~ normal(mu,sigma);
\end{Verbatim}
\end{quote}
%
The vectorized form is also more efficient because Stan can unfold the
computation of the chain rule during algorithmic differentiation.
%
\item Stan also allows for arrays of vectors and matrices.
  For example, in a hierarchical model might have a vector of \code{K}
  parameters for each of \code{J} groups; this can be declared using
\begin{quote}
\begin{Verbatim}[fontsize=\small]
vector[K] theta[J];
\end{Verbatim}
\end{quote}
%
Then \code{theta[j]} is an expression denoting a \code{K}-vector and
may be used in the code just like any other vector variable.
\\[6pt]
An alternative encoding would be with a two-dimensional array, as in
\begin{quote}
\begin{Verbatim}[fontsize=\small]
real theta[J,K];
\end{Verbatim}
\end{quote}
%
The vector version can have some advantages, both in convenience and
in computational speed for some operations.
\\[6pt]
A third encoding would use a matrix:
%
\begin{quote}
\begin{Verbatim}[fontsize=\small]
matrix[J,K] theta;
\end{Verbatim}
\end{quote}
%
but in this case, \code{theta[j]} is a row vector, not a vector, and
accessing it as a vector is less efficient than with an array of
vectors.  The transposition operator, as in \code{theta[j]'}, may be
used to convert the row vector \code{theta[j]} to a (column) vector.
Column vector and row vector types are not interchangeable everywhere
in Stan; see the function signature declarations in the programming
language section of this manual.
%
\item Stan supports general conditional statements using a standard
  if-else syntax.  For example, a zero-inflated (or -deflated) Poisson
  mixture model is defined using the if-else syntax as described in
  \refsection{zero-inflated}. 
%
\item Stan supports general while loops using a standard syntax.  
While loops give Stan full Turing equivalent computational power.
They are useful for defining iterative functions with complex
termination conditions.  As an illustration of their syntax,
the for-loop
%
\begin{quote}
\begin{Verbatim}[fontsize=\small]
model {
    ....
    for (n in 1:N) {
        ... do something with n ....
    }
}
\end{Verbatim}
\end{quote}
%
may be recoded using the following while loop.
%
\begin{quote}
\begin{Verbatim}[fontsize=\small]
model {
    int n;
    ...
    n <- 1;
    while (n <= N) {
        ... do something with n ...
        n <- n + 1;
    }
}
\end{Verbatim}
\end{quote}
%


\end{itemize}


\section{Some Differences in the Statistical Models that are Allowed}

\begin{itemize}
\item Stan does not yet support sampling discrete parameters (discrete
  data is supported).  We plan to implement discrete sampling using a
  combination of Gibbs and slice sampling but we haven't done so yet.
\item Stan has some distributions on covariance matrices that do not
  exist in \BUGS, including a uniform distribution over correlation
  matrices which may be rescaled, and the priors based on C-vines
  defined in \citep{LewandowskiKurowickaJoe:2009}.  In particular, the
  Lewandowski et al.\ prior allows the correlation matrix to be shrunk
  toward the unit matrix while the scales are given independent priors.
\item In \BUGS you need to define all variables.  In Stan, if you
  declare but don't define a parameter it implicitly has a flat prior
  (on the scale in which the parameter is defined).  For example, if
  you have a parameter \code{p} declared as 
\begin{quote}
\begin{Verbatim}[fontsize=\small]
real<lower=0,upper=1> p;
\end{Verbatim}
\end{quote}
%
and then have no sampling statement for \code{p} in the \code{model}
block, then you are implicitly assigning a uniform $[0,1]$ prior on
\code{p}.
On the other hand, if you have a parameter \code{theta} declared with
%
\begin{quote}
\begin{Verbatim}[fontsize=\small]
real theta;
\end{Verbatim}
\end{quote}
%
and have no sampling statement for \code{theta} in the
\code{model} block, 
 then you are implicitly assigning an improper uniform prior
on $(-\infty,\infty)$ to \code{theta}.  
%
% Then if
% you define a transformed parameter \code{p} using
% \begin{quote}
% \begin{Verbatim} 
% p <- invlogit(theta);
% \end{Verbatim}
% \end{quote}
% %
% then you get a $\distro{Beta}(0,0)$ on \code{p}.
% then you are implicitly assigning an improper uniform
% (-infinity, infinity) prior on theta, which corresponds to a Beta
% (0,0) prior on p.  You could also assign this latter prior directly by
% defining p as the parameter and then writing the following within the
% model: p ~ beta (0, 0);
\item \BUGS models are always proper (being constructed as a product
  of proper marginal and conditional densities).  Stan models can be
  improper.  Here is the simplest improper Stan model: 
\begin{quote}
\begin{Verbatim}[fontsize=\small]
parameters {
  real theta;
} 
model { }
\end{Verbatim}
\end{quote}
% \item You can also define some improper models in \BUGS directly, for
%   example, \Verb|p ~ beta (0, 0);| Remember how Stan works:
%   lines in the model are executables that correspond directly to
%   factors in the posterior density.  So you can define beta(0,0), it's
%   simply a mathematical function.  Stan doesn't "care" if it has a
%   finite integral.
\item Although parameters in Stan models may have improper priors, we
  do not want improper \emph{posterior} distributions, as we are trying to
  use these distributions for Bayesian inference.  There is no general
  way to check if a posterior distribution is improper.  But if all
  the priors are proper, the posterior will be proper also.
\item
  As noted earlier, each statement in a Stan model is directly translated into the \Cpp code for computing the log posterior.  Thus, for example, the following pair of statements is legal in a Stan model:
\begin{quote}
\begin{Verbatim}[fontsize=\small]
y ~ normal(0,1);
y ~ normal(2,3);
\end{Verbatim}
\end{quote}
%
The second line here does \emph{not} simply overwrite the first;
rather, \emph{both} statements contribute to the density function that
is evaluated.  The above two lines have the effect of including the
product, $\distro{Norm}(y|0,1) \times \distro{Norm}(y|2,3)$, into the
density function.
\\[6pt] 
For a perhaps more confusing example, consider the following two lines in a Stan model:
\begin{quote}
\begin{Verbatim}[fontsize=\small]
x ~ normal(0.8*y, sigma);
y ~ normal(0.8*x, sigma);
\end{Verbatim}
\end{quote}
%
At first, this might look like a joint normal distribution with a
correlation of 0.8.  But it is not.  The above are \emph{not}
interpreted as conditional entities; rather, they are factors in the
joint density.  Multiplying them gives, $\distro{Norm}(x|0.8y,\sigma)
\times \distro{Norm}(y|0.8x,\sigma)$, which is what it is (you can
work out the algebra) but it is not the joint distribution where the
conditionals have regressions with slope 0.8.
%
\item With censoring and truncation, Stan uses the censored-data or
  truncated-data likelihood---this is not always done in \BUGS.  All
  of the approaches to censoring and truncation discussed in
  \citep{GelmanEtAl:2013} and \citep{GelmanHill:2007} may
  be implemented in Stan directly as written.
%
\item Stan, like \BUGS, can benefit from human intervention in the
  form of reparameterization.  More on this topic to come.
  % For example, with the 8 schools: . . .
\end{itemize}

\section{Some Differences when Running from R}

\begin{itemize}

\item Stan can be set up from within R using two lines of code.
  Follow the instructions for running Stan from R on
  \url{http://mc-stan.org/}.  You don't need to separately download
  Stan and RStan.  Installing RStan will automatically set up Stan.
  When RStan moves to CRAN, it will get even easier.
\item In practice we typically run the same Stan model repeatedly.  If
  you pass RStan the result of a previously fitted model the model will 
  not need be recompiled. An example is given on the running
  Stan from R pages available from \code{http://mc-stan.org/}.
\item When you run Stan, it saves various conditions including
  starting values, some control variables for the tuning and running
  of the no-U-turn sampler, and the initial random seed. You can
  specify these values in the Stan call and thus achieve exact
  replication if desired.  (This can be useful for debugging.)
\item When running \BUGS from R, you need to send exactly the data
  that the model needs.  When running RStan, you can include extra
  data, which can be helpful when playing around with models.  For
  example, if you remove a variable \code{x} from the model, you can keep
  it in the data sent from R, thus allowing you to quickly alter the
  Stan model without having to also change the calling information in
  your R script.
\item As in R2WinBUGS and R2jags, after running the Stan model, you
  can quickly summarize using \code{plot()} and \code{print()}.  You
  can access the simulations themselves using various extractor
  functions, as described in the RStan documentation.  
\item Various information about the sampler, such as number of
  leapfrog steps, log probability, and step size, is available through
  extractor functions.   These can be useful for understanding what is
  going wrong when the algorithm is slow to converge.
\end{itemize}

\section{The Stan Community}

\begin{itemize}
\item Stan, like WinBUGS, OpenBUGS, and JAGS, has an active community,
  which you can access via the user's mailing list and the developer's
  mailing list; see \code{http://mc-stan.org/} for information on
  subscribing and posting and to look at archives.
\end{itemize}


\chapter{Stan Program Style Guide}

\noindent
This appendix describes the preferred style for laying out Stan
models. These are not rules of the language, but simply
recommendations for laying out programs in a text editor.  Although
these recommendations may seem arbitrary, they are similar to those of
many teams for many programming languages.  Like rules for typesetting
text, the goal is to achieve readability without wasting white space
either vertically or horizontally.

\section{Choose a Consistent Style}

The most important point of style is consistency.  Consistent coding
style makes it easier to read not only a single program, but multiple
programs.  So when departing from this style guide, the number one
recommendation is to do so consistently.

\section{Line Length}

Line lengths should not exceed 80 characters.%
%
\footnote{Even 80 characters may be too many for rendering in print;
  for instance, in this manual, the number of code characters that fit
  on a line is about 65.}
%
This is a typical recommendation for many programming language style
guides because it makes it easier to lay out text edit windows side by
side and to view the code on the web without wrapping, easier to view
diffs from version control, etc.  About the only thing that is
sacrificed is laying out expressions on a single line.

\section{File Extensions}

The recommended file extension for Stan model files is \code{.stan}.  
For Stan data dump files, the recommended extension is \code{.R}, or
more informatively, \code{.data.R}.

\section{Variable Naming}

The recommended variable naming is to follow C/\Cpp naming
conventions, in which variables are lowercase, with the underscore
character (\Verb|_|) used as a separator.  Thus it is preferred to use
\Verb|sigma_y|, rather than the run together \Verb|sigmay|, camel-case
\Verb|sigmaY|, or capitalized camel-case \Verb|SigmaY|.  Even matrix
variables should be lowercased.

The exception to the lowercasing recommendation, which also follows
the C/\Cpp conventions, is for size constants, for which the
recommended form is a single uppercase letter.  The reason for this is
that it allows the loop variables to match.  So loops over the indices of
an $M \times N$ matrix $a$ would look as follows.
%
\begin{quote}
\begin{Verbatim}[fontsize=\small]
for (m in 1:M)
  for (n in 1:N)
     a[m,n] = ...
\end{Verbatim}
\end{quote}


\section{Local Variable Scope}

Declaring local variables in the block in which they are used aids in
understanding programs because it cuts down on the amount of text
scanning or memory required to reunite the declaration and definition.

The following Stan program corresponds to a direct translation of a
BUGS model, which uses a different element of \code{mu} in each
iteration.
%
\begin{quote}
\begin{Verbatim}[fontsize=\small]
model {
  real mu[N];
  for (n in 1:N) {
    mu[n] <- alpha * x[n] + beta;
    y[n] ~ normal(mu[n],sigma);
  }
}
\end{Verbatim}
\end{quote}
%
Because variables can be reused in Stan and because they should be
declared locally for clarity, this model should be recoded as follows.
%
\begin{quote}
\begin{Verbatim} 
model {
  for (n in 1:N) {
    real mu;
    mu <- alpha * x[n] + beta;
    y[n] ~ normal(mu,sigma);
  }
}
\end{Verbatim}
\end{quote}
% 
The local variable can be eliminated altogether, as follows.
%
\begin{quote}
\begin{Verbatim}[fontsize=\small]
model {
  for (n in 1:N)
    y[n] ~ normal(alpha * x[n] + beta, sigma);
}
\end{Verbatim}
\end{quote}
%
There is unlikely to be any measurable efficiency difference
between the last two implementations, but both should be a bit
more efficient than the BUGS translation.

\subsubsection{Scope of Compound Structures with Componentwise Assignment}

In the case of local variables for compound structures, such as
arrays, vectors, or matrices, if they are built up component by
component rather than in large chunks, it can be more efficient to
declare a local variable for the structure outside of the block
in which it is used.  This allows it to be allocated once and then
reused.
%
\begin{quote}
\begin{Verbatim}[fontsize=\small]
model {
  vector[K] mu;
  for (n in 1:N) {
    for (k in 1:K) 
      mu[k] <- ...;
    y[n] ~ multi_normal(mu,Sigma);
}
\end{Verbatim}
\end{quote}
%
In this case, the vector \code{mu} will be allocated
outside of both loops, and used a total of \code{N} times.

\section{Parentheses and Brackets}

\subsection{Optional Parentheses for Single-Statement Blocks}

Single-statement blocks can be rendered in one of two ways.  The fully
explicit bracketed way is as follows.
%
\begin{quote}
\begin{Verbatim}[fontsize=\small]
for (n in 1:N) {
  y[n] ~ normal(mu,1);
}
\end{Verbatim}
\end{quote}
%
The following statement without brackets has the same effect.
%
\begin{quote}
\begin{Verbatim}  
for (n in 1:N)
  y[n] ~ normal(mu,1);
\end{Verbatim}
\end{quote}
%  
Single-statement blocks can also be written on a single line, as
in the following example.
%
\begin{quote}
\begin{Verbatim} 
for (n in 1:N) y[n] ~ normal(mu,1);
\end{Verbatim}
\end{quote}
%
These can be much harder to read than the first example. Only use this
style if the statement is very simple, as in this example.  Unless
there are many similar cases, it's almost always clearer to put
each sampling statement on its own line.

Conditional and looping statements may also be written without brackets.

The use of for loops without brackets can be dangerous.  For instance,
consider this program.
%
\begin{quote}
\begin{Verbatim}  
for (n in 1:N)
  z[n] ~ normal(nu,1);
  y[n] ~ normal(mu,1);
\end{Verbatim}
\end{quote}
%
Because Stan ignores whitespace and the parser completes a statement
as eagerly as possible (just as in C++), the previous program is
equivalent to the following program.
%
\begin{quote}
\begin{Verbatim}  
for (n in 1:N) {
  z[n] ~ normal(nu,1);
}
y[n] ~ normal(mu,1);
\end{Verbatim}
\end{quote}
%


\subsection{Parentheses in Nested Operator Expressions}

The preferred style for operators minimizes parentheses.  This reduces
clutter in code that can actually make it harder to read expressions.
For example, the expression \code{a~+~b~*~c} is preferred to the
equivalent \code{a~+~(b~*~c)} or \code{(a~+~(b~*~c))}.  The operator
precedences and associativities are given in
\reffigure{operator-precedence}.

Similarly, comparison operators can usually be written with minimal
bracketing, with the form \code{y[n] > 0 || x[n] != 0} preferred to
the bracketed form \code{(y[n] > 0) || (x[n] != 0)}.  

\subsection{No Open Brackets on Own Line}

Vertical space is valuable as it controls how much of a program you
can see.  The preferred Stan style is as shown in the previous
section, not as follows.
%
\begin{quote}
\begin{Verbatim}[fontsize=\small]
for (n in 1:N) 
{
  y[n] ~ normal(mu,1);
}
\end{Verbatim}
\end{quote}
%
This also goes for parameters blocks, transformed data blocks, 
which should look as follows.
%
\begin{quote}
\begin{Verbatim}[fontsize=\small]
transformed parameters {
  real sigma;
  ...
}
\end{Verbatim}
\end{quote}
%


\section{Conditionals}

Stan supports the full \Cpp-style conditional syntax,
allowing real or integer values to act as conditions, as follows.
%
\begin{quote}
\begin{Verbatim}[fontsize=\small]
real x;
...
if (x) {
   // executes if x not equal to 0
   ...
}
\end{Verbatim}
\end{quote}
%

\subsection{Explicit Comparisons of Non-Boolean Conditions}

The preferred form is to write the condition out explicitly for
integer or real values that are not produced as the result of a
comparison or boolean operation, as follows.
%
\begin{quote}
\begin{Verbatim}[fontsize=\small]
if (x != 0) ...
\end{Verbatim}
\end{quote}

% \subsection{Functional \code{ifelse} versus Conditionals}
% don't actually want this until we get proper short-circuiting conditionals!

% If possible, the functional form \code{ifelse} is preferred to full
% conditionals.  For example, the following block
% %
% \begin{quote}
% \begin{Verbatim}
% if (cond)
%   x <- foo(y);
% else 
%   x <- bar(z);
% \end{Verbatim}
% \end{quote}
% %
% should be recoded as follows.
% %
% \begin{quote}
% \begin{Verbatim}
% x <- ifelse(foo(y), bar(z));
% \end{Verbatim}
% \end{quote}

\section{Functions}

Functions are laid out the same way as in languages such as Java and
\Cpp.  For example,
%
\begin{quote}
\begin{Verbatim}
real foo(real x, real y) {
  return sqrt(x * log(y));
}
\end{Verbatim}
\end{quote}
%
The return type is flush left, the parentheses for the arguments are
adjacent to the arguments and function name, and there is a space
after the comma for arguments after the first.  The open curly brace
for the body is on the same line as the function name, following the
layout of loops and conditionals.  The body itself is indented; here
we use two spaces.  The close curly brace appears on its own line.
%
If function names or argument lists are long, they can be
written as
%
\begin{quote}
\begin{Verbatim}
matrix
function_to_do_some_hairy_algebra(matrix thingamabob,
                                  vector doohickey2) {
  ...body...
}
\end{Verbatim}
\end{quote}
%
The function starts a new line, under the type.  The arguments are
aligned under each other.

Function documentation should follow the Javadoc and Doxygen styles.
Here's an example repeated from \refsection{documenting-functions}.
%
\begin{quote}
\begin{Verbatim}
/**
 * Return a data matrix of specified size with rows 
 * corresponding to items and the first column filled 
 * with the value 1 to represent the intercept and the 
 * remaining columns randomly filled with unit-normal draws.
 *
 * @param N Number of rows correspond to data items
 * @param K Number of predictors, counting the intercept, per
 *          item.
 * @return Simulated predictor matrix.
 */
matrix predictors_rng(int N, int K) {  
  ...
\end{Verbatim}
\end{quote}
%
The open comment is \code{/**}, asterisks are aligned below the first
asterisk of the open comment, and the end comment \code{*/} is also
aligned on the asterisk.  The tags \code{@param} and \code{@return}
are used to label function arguments (i.e., parameters) and return
values.  

\section{White Space}

Stan allows spaces between elements of a program.  The white space
characters allowed in Stan programs include the space (ASCII
\code{0x20}), line feed (ASCII \code{0x0A}), carriage return
(\code{0x0D}), and tab (\code{0x09}).  Stan treats all whitespace
characters interchangeably, with any sequence of whitespace characters
being syntactically equivalent to a single space character.
Nevertheless, effective use of whitespace is the key to good program
layout.


\subsection{Line Breaks Between Statements and Declarations}

It is dispreferred to have multiple statements or declarations on the
same line, as in the following example.
%
\begin{quote}
\begin{Verbatim}[fontsize=\small]
transformed parameters {
  real mu_centered;  real sigma;
  mu <- (mu_raw - mean_mu_raw);    sigma <- pow(tau,-2);
}
\end{Verbatim}
\end{quote}
%
These should be broken into four separate lines.

\subsection{No Tabs}

Stan programs should not contain tab characters.  They are legal and
may be used anywhere other whitespace occurs.  Using tabs to layout a
program is highly unportable because the number of spaces
represented by a single tab character varies depending on which
program is doing the rendering and how it is configured.  

\subsection{Two-Character Indents}

Stan has standardized on two space characters of indentation, which is
the standard convention for C/C++ code.  Another sensible choice is
four spaces, which is the convention for Java and Python.  Just be
consistent.  

\subsection{Space Between \code{if} and Condition}

Use a space after \code{if}s.  For instance, use \code{if (x < y) ...}, not
\code{if(x < y) ...}.

\subsection{No Space For Function Calls}

There is no space between a function name and the function it applies
to.  For instance, use \code{normal(0,1)}, not \code{normal (0,1)}.

\subsection{Spaces Around Operators}

There should be spaces around binary operators.  For instance, use
\code{y[1]~<-~x}, not \code{y[1]<-x}, use \code{(x~+~y)~*~z} not
\code{(x+y)*z}.

\subsection{Breaking Expressions across Lines}

Sometimes expressions are too long to fit on a single line.  In that
case, the recommended form is to break \emph{before} an operator,%
%
\footnote{This is the usual convention in both typesetting and other
  programming languages. Neither R nor BUGS allows breaks before an
  operator because they allow newlines to signal the end of an
  expression or statement.}
%
aligning the operator to indicate scoping.  For example, use the
following form (though not the content; inverting matrices is almost
always a bad idea).
%
\begin{quote}
\begin{Verbatim}[fontsize=\small]
increment_log_prob((y - mu)' * inv(Sigma) * (y - mu));
\end{Verbatim}
\end{quote}
%
Here, the multiplication operator (\code{*}) is aligned to clearly
signal the multiplicands in the product.  

For function arguments, break after a comma and line the next
argument up underneath as follows.
%
\begin{quote}
\begin{Verbatim}[fontsize=\small]
y[n] ~ normal(alpha + beta * x + gamma * y,
              pow(tau,-0.5));
\end{Verbatim}
\end{quote}
%

\subsection{Optional Spaces after Commas}

Optionally use spaces after commas in function arguments for clarity.
For example, \code{normal(alpha * x[n] + beta,sigma)} can also be
written as \code{normal(alpha~*~x[n]~+~beta,~sigma)}.



\subsection{Unix Newlines}

Wherever possible, Stan programs should use a single line feed 
character to separate lines.  All of the Stan developers (so far, at 
least) work on Unix-like operating systems and using a standard 
newline makes the programs easier for us to read and share.  

\subsubsection{Platform Specificity of Newlines}

Newlines are signaled in Unix-like operating systems such as Linux and
Mac OS X with a single line-feed (LF) character (ASCII code point
\code{0x0A}).  Newlines are signaled in Windows using two characters,
a carriage return (CR) character (ASCII code point \code{0x0D})
followed by a line-feed (LF) character.


\chapter{Mathematical Functions}\label{math-functions.appendix}

\section{acos}\label{acos-appendix.section}
$\arccos(x)$ is the principal arc (inverse) cosine (in radians) function.
%
\[
\frac{\partial \, \arccos(x)}{\partial x} = -\frac{1}{\sqrt{1-x^2}}
\]


\section{acosh}\label{acosh-appendix.section}
$\cosh^{-1}(x)$ is the inverse hyperbolic cosine (in radians) function.
%
\[
\cosh^{-1}(x)=\ln\left(x+\sqrt{x^2-1}\right)
\]
%
\[
\frac{\partial \, \cosh^{-1}(x)}{\partial x} = \frac{1}{\sqrt{x^2-1}}
\]

\section{asin}\label{asin-appendix.section}
$\arcsin(x)$ is the principal arc (inverse) sine (in radians) function.
%
\[
\frac{\partial \, \arcsin(x)}{\partial x} = \frac{1}{\sqrt{1-x^2}}>
\]

\section{asinh}\label{asinh-appendix.section}
$\sinh^{-1}(x)$ is the inverse hyperbolic sine (in radians) function.
%
\[
\sinh^{-1}(x)=\ln\left(x+\sqrt{x^2+1}\right)
\]
%
\[
\frac{\partial \, \sinh^{-1}(x)}{\partial x} = \frac{1}{\sqrt{x^2+1}}
\]

\section{atan}\label{atan-appendix.section}
$\arctan(x)$ is the principal arc (inverse) tangent (in radians) function.
%
\[
\frac{\partial \, \arctan(x)}{\partial x} = \frac{1}{x^2+1}
\]

\section{atanh}\label{atanh-appendix.section}
$\tanh^{-1}(x)$ is the inverse hyperbolic tangent (in radians) function.
%
\[
\tanh^{-1}(x)=\frac{1}{2}\ln\left(\frac{1+x}{1-x}\right)
\]
%
\[
\frac{\partial \, \tanh^{-1}(x)}{\partial x} = \frac{1}{1-x^2}
\]

\section{bessel\_first\_kind}\label{bessel-first-kind-appendix.section}
$J_v(x)$ is the bessel function of the first kind of order $v$.
%
\[
J_v(x)=\left(\frac{1}{2}x\right)^v
	\sum_{k=0}^\infty \frac{\left(-\frac{1}{4}x^2\right)^k}{k!\, \Gamma(v+k+1)}
\]
%
\[
\frac{\partial \, J_v(x)}{\partial x} = \frac{v}{x}J_v(x)-J_{v+1}(x)
\]

\section{bessel\_second\_kind}\label{bessel-second-kind-appendix.section}
$Y_v(x)$ is the bessel function of the second kind of order $v$ for positive $x$.
%
\[
Y_v(x)=\frac{J_v(x)\cos(v\pi)-J_{-v}(x)}{\sin(v\pi)}
\]
%
\[
\frac{\partial \, Y_v(x)}{\partial x} = \frac{v}{x}Y_v(x)-Y_{v+1}(x)
\]

\section{erf}\label{erf-appendix.section}
$\erf(x)$ is the error function (also known as the Gauss error function).
%
\[
\erf(x)=\frac{2}{\sqrt{\pi}}\int_0^x e^{-t^2}dt
\]
%
\[
\frac{\partial \, \erf(x)}{\partial x} = \frac{2}{\sqrt{\pi}} e^{-x^2}
\]

\section{erfc}\label{erfc-appendix.section}
$\erfc(x)$ is the complementary error function (also known as the Gauss complementary error function).
%
\[
\erfc(x)=\frac{2}{\sqrt{\pi}}\int_x^\infty e^{-t^2}dt
\]
%
\[
\frac{\partial \, \erfc(x)}{\partial x} = -\frac{2}{\sqrt{\pi}} e^{-x^2}
\]

\section{gamma\_p}\label{gamma-p-appendix.section}
$P(a,z)$ is the normalised lower incomplete gamma function of $a$ and $z$.
%
\[
P(a,z)=\frac{1}{\Gamma(a)}\int_0^zt^{a-1}e^{-t}dt
\]
%
\[
\frac{\partial \, P(a,z)}{\partial a} = -\frac{\Psi(a)}{\Gamma^2(a)}\int_0^zt^{a-1}e^{-t}dt 
	+ \frac{1}{\Gamma(a)}\int_0^z (a-1)t^{a-2}e^{-t}dt
\]
%
\[
\frac{\partial \, P(a,z)}{\partial z} = \frac{z^{a-1}e^{-z}}{\Gamma(a)}
\]

\section{gamma\_q}\label{gamma-q-appendix.section}
$Q(a,z)$ is the normalised upper incomplete gamma function of $a$ and $z$.
%
\[
Q(a,z)=\frac{1}{\Gamma(a)}\int_z^\infty t^{a-1}e^{-t}dt
\]
%
\[
\frac{\partial \, Q(a,z)}{\partial a} = -\frac{\Psi(a)}{\Gamma^2(a)}\int_z^\infty t^{a-1}e^{-t}dt 
	+ \frac{1}{\Gamma(a)}\int_z^\infty (a-1)t^{a-2}e^{-t}dt
\]
%
\[
\frac{\partial \, Q(a,z)}{\partial z} = -\frac{z^{a-1}e^{-z}}{\Gamma(a)}
\]

\section{lmgamma}\label{lmgamma-appendix.section}
$\ln\Gamma_n(x)$ is the natural logarithm of the multinomial gamma function with \farg{n}
dimensions.
%
\[
\ln\Gamma_n(x) = \pi^{n(n-1)/4} \, \prod_{j=1}^n \Gamma(x + (1 - j)/2)
\]
%
\[
\frac{\partial \, \ln\Gamma_n(x)}{\partial x} = \sum_{j=1}^n \Psi(x + (1 - j) / 2)
\]

\section{Phi}\label{Phi-appendix.section}
$\Phi(x)$ is the unit normal cumulative distribution function.
%
\[
\Phi(x) = \frac{1}{\sqrt{2\pi}} \int_{0}^{x} e^{-t^2/2} dt
\]
%
\[
\frac{\partial \, \Phi(x)}{\partial x} = \frac{e^{-x^2/2}}{\sqrt{2\pi}}
\]

\section{Phi\_approx}\label{Phi-approx-appendix.section}
$\Phi_{\mbox{\footnotesize approx}}(x)$ is the fast approximation of the 
unit normal cumulative distribution function.
%
\[
\Phi_{\mbox{\footnotesize approx}}(x) = \mbox{logit}^{-1}(0.07056 \,
x^3 + 1.5976 \, x)
\]
%
\[
\frac{\partial \, \Phi_{\mbox{\footnotesize approx}}(x)}{\partial x}
	= -\Phi_{\mbox{\footnotesize approx}}^2(x)
		e^{-0.07056x^3 - 1.5976x}(-0.21168x^2-1.5976)
\]
<<<<<<< HEAD
=======

\section{rising\_factorial}\label{rising-factorial-appendix.section}
$x^{(n)}$ is the rising factorial function for positive $x$ and real $n$.
%
\[
x^{(n)}=\frac{\Gamma(x+n)}{\Gamma(x)}
\]
%
\[
\frac{\partial \, x^{(n)}}{\partial x} = x^{(n)}(\Psi(x+n)-\Psi(x))
\]
%
\[
\frac{\partial \, x^{(n)}}{\partial n} = (x)_n\Psi(x+n)
\]
>>>>>>> bdf11b3e
<|MERGE_RESOLUTION|>--- conflicted
+++ resolved
@@ -1241,8 +1241,6 @@
 	= -\Phi_{\mbox{\footnotesize approx}}^2(x)
 		e^{-0.07056x^3 - 1.5976x}(-0.21168x^2-1.5976)
 \]
-<<<<<<< HEAD
-=======
 
 \section{rising\_factorial}\label{rising-factorial-appendix.section}
 $x^{(n)}$ is the rising factorial function for positive $x$ and real $n$.
@@ -1258,4 +1256,3 @@
 \[
 \frac{\partial \, x^{(n)}}{\partial n} = (x)_n\Psi(x+n)
 \]
->>>>>>> bdf11b3e
