--- conflicted
+++ resolved
@@ -1,34 +1,7 @@
 #ifndef STAN_MATH_PRIM_SCAL_PROB_NEG_BINOMIAL_2_LOG_HPP
 #define STAN_MATH_PRIM_SCAL_PROB_NEG_BINOMIAL_2_LOG_HPP
 
-<<<<<<< HEAD
-#include <boost/math/special_functions/digamma.hpp>
-#include <boost/random/negative_binomial_distribution.hpp>
-#include <boost/random/variate_generator.hpp>
-#include <stan/math/prim/scal/meta/OperandsAndPartials.hpp>
-#include <stan/math/prim/scal/err/check_consistent_sizes.hpp>
-#include <stan/math/prim/scal/err/check_positive_finite.hpp>
-#include <stan/math/prim/scal/err/check_nonnegative.hpp>
-#include <stan/math/prim/scal/err/check_less.hpp>
-#include <stan/math/prim/scal/fun/constants.hpp>
-#include <stan/math/prim/scal/fun/binomial_coefficient_log.hpp>
-#include <stan/math/prim/scal/fun/multiply_log.hpp>
-#include <stan/math/prim/scal/fun/digamma.hpp>
-#include <stan/math/prim/scal/fun/lgamma.hpp>
-#include <stan/math/prim/scal/fun/value_of.hpp>
-#include <stan/math/prim/scal/meta/length.hpp>
-#include <stan/math/prim/scal/meta/is_constant_struct.hpp>
-#include <stan/math/prim/scal/meta/VectorView.hpp>
-#include <stan/math/prim/scal/meta/VectorBuilder.hpp>
-#include <stan/math/prim/scal/meta/partials_return_type.hpp>
-#include <stan/math/prim/scal/meta/return_type.hpp>
-#include <stan/math/prim/scal/meta/include_summand.hpp>
-#include <stan/math/prim/scal/fun/grad_reg_inc_beta.hpp>
-#include <stan/math/prim/scal/prob/poisson_log.hpp>
-#include <cmath>
-=======
 #include <stan/math/prim/scal/prob/neg_binomial_2_lpmf.hpp>
->>>>>>> b218b1a8
 
 namespace stan {
   namespace math {
@@ -43,99 +16,8 @@
     neg_binomial_2_log(const T_n& n,
                        const T_location& mu,
                        const T_precision& phi) {
-<<<<<<< HEAD
-      typedef typename stan::partials_return_type<T_n, T_location,
-                                                  T_precision>::type
-        T_partials_return;
-
-      static const char* function("neg_binomial_2_log");
-
-      if (!(stan::length(n)
-            && stan::length(mu)
-            && stan::length(phi)))
-        return 0.0;
-
-      T_partials_return logp(0.0);
-      check_nonnegative(function, "Failures variable", n);
-      check_positive_finite(function, "Location parameter", mu);
-      check_positive_finite(function, "Precision parameter", phi);
-      check_consistent_sizes(function,
-                             "Failures variable", n,
-                             "Location parameter", mu,
-                             "Precision parameter", phi);
-
-      if (!include_summand<propto, T_location, T_precision>::value)
-        return 0.0;
-
-      using std::log;
-      using std::log;
-
-      VectorView<const T_n> n_vec(n);
-      VectorView<const T_location> mu_vec(mu);
-      VectorView<const T_precision> phi_vec(phi);
-      size_t size = max_size(n, mu, phi);
-
-      OperandsAndPartials<T_location, T_precision>
-        operands_and_partials(mu, phi);
-
-      size_t len_ep = max_size(mu, phi);
-      size_t len_np = max_size(n, phi);
-
-      VectorBuilder<true, T_partials_return, T_location> mu__(length(mu));
-      for (size_t i = 0, size = length(mu); i < size; ++i)
-        mu__[i] = value_of(mu_vec[i]);
-
-      VectorBuilder<true, T_partials_return, T_precision> phi__(length(phi));
-      for (size_t i = 0, size = length(phi); i < size; ++i)
-        phi__[i] = value_of(phi_vec[i]);
-
-      VectorBuilder<true, T_partials_return, T_precision> log_phi(length(phi));
-      for (size_t i = 0, size = length(phi); i < size; ++i)
-        log_phi[i] = log(phi__[i]);
-
-      VectorBuilder<true, T_partials_return, T_location, T_precision>
-        log_mu_plus_phi(len_ep);
-      for (size_t i = 0; i < len_ep; ++i)
-        log_mu_plus_phi[i] = log(mu__[i] + phi__[i]);
-
-      VectorBuilder<true, T_partials_return, T_n, T_precision>
-        n_plus_phi(len_np);
-      for (size_t i = 0; i < len_np; ++i)
-        n_plus_phi[i] = n_vec[i] + phi__[i];
-
-      for (size_t i = 0; i < size; i++) {
-        if (include_summand<propto>::value)
-          logp -= lgamma(n_vec[i] + 1.0);
-        if (include_summand<propto, T_precision>::value)
-          logp += multiply_log(phi__[i], phi__[i]) - lgamma(phi__[i]);
-        if (include_summand<propto, T_location, T_precision>::value)
-          logp -= (n_plus_phi[i])*log_mu_plus_phi[i];
-        if (include_summand<propto, T_location>::value)
-          logp += multiply_log(n_vec[i], mu__[i]);
-        if (include_summand<propto, T_precision>::value)
-          logp += lgamma(n_plus_phi[i]);
-
-        // if phi is large we probably overflow, defer to Poisson:
-        if (phi__[i] > 1e5) {
-          logp = poisson_log(n_vec[i], mu__[i]);
-        }
-
-        if (!is_constant_struct<T_location>::value)
-          operands_and_partials.d_x1[i]
-            += n_vec[i]/mu__[i]
-            - (n_vec[i] + phi__[i])
-            / (mu__[i] + phi__[i]);
-        if (!is_constant_struct<T_precision>::value)
-          operands_and_partials.d_x2[i]
-            += 1.0 - n_plus_phi[i]/(mu__[i] + phi__[i])
-            + log_phi[i] - log_mu_plus_phi[i] - digamma(phi__[i])
-            + digamma(n_plus_phi[i]);
-      }
-      return operands_and_partials.value(logp);
-=======
       return neg_binomial_2_lpmf<propto, T_n,
                                  T_location, T_precision>(n, mu, phi);
->>>>>>> b218b1a8
     }
 
     /**
